# ui_config.py - Sminex AutoML v0.25 ULTIMATE - Конфигурация UI
# ✅ ВСЕ ИСПРАВЛЕНИЯ: Оптимизированные параметры

APP_VERSION = "v0.25 ULTIMATE"
RANDOM_SEED = 42
PARALLEL_CV = 1  # CV без параллелизма для стабильности (параллелизм в моделях)

MAX_DATASET_SIZE = 100000
SAMPLE_SIZE_FOR_LARGE_DATASETS = 50000

# ============ CSS СТИЛИ (лаконичный премиум стиль) ============
APP_CSS = """
body {
    background: linear-gradient(145deg, #f3f4f8 0%, #f8fbff 100%);
    font-family: 'Inter', 'Segoe UI', system-ui, -apple-system, sans-serif;
    color: #0f1419;
}

<<<<<<< HEAD
.main .block-container {
    width: 60vw;
    max-width: 1100px;
    min-width: 760px;
    margin: 0 auto;
    padding-top: 1rem;
    padding-bottom: 3rem;
}

@media (max-width: 1200px) {
    .main .block-container {
        width: 90vw;
        min-width: auto;
    }
=======
.floating-hint {
    text-align: center;
    color: #6b7280;
    margin-bottom: 18px;
    letter-spacing: 0.01em;
>>>>>>> e3194523
}

.stButton > button {
    background: linear-gradient(120deg, #4f8df3 0%, #7ec8ff 100%);
    color: #0f1419;
    border-radius: 12px;
    box-shadow: 0 12px 30px rgba(79, 141, 243, 0.26);
    transition: transform 0.15s ease, box-shadow 0.15s ease;
    padding: 12px 18px;
    font-weight: 700;
    border: none;
}

.stButton > button:hover { transform: translateY(-1px); box-shadow: 0 18px 40px rgba(79, 141, 243, 0.3); }
.stButton > button:active { transform: translateY(0); }
.stButton > button:disabled { background: #e5e7eb; color: #9ca3af; box-shadow: none; }

section[data-testid="stSidebar"] {
    background: rgba(255,255,255,0.82);
    backdrop-filter: blur(18px);
    border-right: 1px solid rgba(15,20,25,0.06);
    box-shadow: 12px 0 40px rgba(0,0,0,0.04);
}

.stMarkdown { line-height: 1.55; }

h1, h2, h3 { font-weight: 700; color: #0f1419; }
h2 { border-bottom: none; padding-bottom: 4px; }

.stSelectbox, .stSlider, .stNumberInput, .stMultiSelect, .stTextInput {
    border-radius: 12px;
    background: rgba(255,255,255,0.9);
    border: 1px solid rgba(0,0,0,0.06);
    box-shadow: inset 0 1px 0 rgba(255,255,255,0.6);
}

.stSelectbox:focus-within, .stSlider:focus-within, .stNumberInput:focus-within {
    border-color: #4f8df3;
    box-shadow: 0 0 0 4px rgba(79, 141, 243, 0.12);
}

.stDataFrame, .stForm, .stExpander {
    border-radius: 14px;
    overflow: hidden;
    box-shadow: 0 10px 40px rgba(17, 24, 39, 0.08);
    background: rgba(255,255,255,0.9);
    border: 1px solid rgba(15,20,25,0.05);
    backdrop-filter: blur(10px);
}

.sticky-bar {
    position: sticky;
    top: 0;
    z-index: 100;
    background: linear-gradient(120deg, rgba(255,255,255,0.92), rgba(230,239,255,0.92));
    padding: 14px 16px;
    border-radius: 14px;
    box-shadow: 0 10px 38px rgba(79,141,243,0.18);
    margin-bottom: 16px;
    border: 1px solid rgba(79,141,243,0.12);
}

.stMetric {
    background: rgba(255,255,255,0.88);
    padding: 16px;
    border-radius: 14px;
    box-shadow: inset 0 1px 0 rgba(255,255,255,0.5), 0 18px 34px rgba(0,0,0,0.06);
    border: 1px solid rgba(15,20,25,0.05);
}

.stMetric [data-testid="stMetricValue"] { font-size: 1.4em; font-weight: 800; color: #0f1419; }
.stMetric label { color: #6b7280; font-weight: 600; }

.stProgress > div {
    background: rgba(15,20,25,0.06);
    border-radius: 999px;
    padding: 4px;
}

.stProgress > div > div {
    background: linear-gradient(90deg, #5fe1c8 0%, #4f8df3 80%);
    border-radius: 999px;
    box-shadow: 0 8px 20px rgba(79,141,243,0.3);
    height: 12px;
}

div[data-baseweb="notification"], .stAlert {
    border-radius: 12px;
    box-shadow: 0 12px 30px rgba(17,24,39,0.12);
    border: 1px solid rgba(15,20,25,0.06);
}

::-webkit-scrollbar { width: 8px; height: 8px; }
::-webkit-scrollbar-track { background: transparent; }
::-webkit-scrollbar-thumb { background: rgba(79,141,243,0.55); border-radius: 999px; }
::-webkit-scrollbar-thumb:hover { background: rgba(79,141,243,0.75); }

.dashboard-card {
    background: linear-gradient(160deg, rgba(79,141,243,0.08), rgba(95,225,200,0.08));
    border-radius: 16px;
    padding: 16px;
    border: 1px solid rgba(79,141,243,0.16);
    box-shadow: 0 18px 38px rgba(0,0,0,0.08);
}
"""

# ============ ОПИСАНИЯ МОДЕЛЕЙ С УЛУЧШЕНИЯМИ ============
MODEL_DESCRIPTIONS = {
    "LinearRegression": "⚡ Простая линейная модель. Быстро и интерпретируемо. Хорошо на линейных зависимостях.",
    "Ridge": "🔒 Линейная с L2-регуляризацией. Устойчива к мультиколлинеарности.",
    "Lasso": "✂️ Линейная с L1-регуляризацией. Автоматический отбор признаков.",
    "LogisticRegression": "📊 Базовая классификация. Быстро, интерпретируемо, надежно.",
    "RandomForestClassifier": "🌲 Ансамбль деревьев. Отлично на табличных данных, устойчив к переобучению.",
    "RandomForestRegressor": "🌲 Ансамбль для регрессии. Надежный бэйзлайн, не требует масштабирования.",
    "ExtraTreesClassifier": "🎲 Как RF, но быстрее. Больше случайности = меньше переобучение.",
    "ExtraTreesRegressor": "🎲 Как RF регрессия, но быстрее. Хорошо на больших данных.",
    "HistGradientBoostingClassifier": "📈 Встроенный бустинг. Быстро без внешних зависимостей.",
    "HistGradientBoostingRegressor": "📈 Встроенный бустинг регрессия. Хорошее качество из коробки.",
    "XGBClassifier": "🚀 Классический XGBoost. Высочайшее качество, победитель Kaggle.",
    "XGBRegressor": "🚀 XGBoost регрессия. Мощная, гибкая, оптимизированная.",
    "LGBMClassifier": "⚡ LightGBM. Очень быстрый и качественный, экономия памяти.",
    "LGBMRegressor": "⚡ LightGBM регрессия. Быстро даже на огромных данных.",
    "CatBoostClassifier": "🐱 Отлично с категориями. Не требует OHE, работает на GPU.",
    "CatBoostRegressor": "🐱 CatBoost регрессия. Хорошо на малых выборках, устойчив.",
}

def get_model_tags(xgb_available, lgbm_available, catboost_available):
    """Теги доступности моделей с эмодзи."""
    return {
        "LinearRegression": "✅ встроенная",
        "Ridge": "✅ встроенная",
        "Lasso": "✅ встроенная",
        "LogisticRegression": "✅ встроенная",
        "RandomForestClassifier": "✅ встроенная",
        "RandomForestRegressor": "✅ встроенная",
        "ExtraTreesClassifier": "✅ встроенная",
        "ExtraTreesRegressor": "✅ встроенная",
        "HistGradientBoostingClassifier": "✅ встроенная",
        "HistGradientBoostingRegressor": "✅ встроенная",
        "XGBClassifier": "✅ доступна" if xgb_available else "❌ pip install xgboost",
        "XGBRegressor": "✅ доступна" if xgb_available else "❌ pip install xgboost",
        "LGBMClassifier": "✅ доступна" if lgbm_available else "❌ pip install lightgbm",
        "LGBMRegressor": "✅ доступна" if lgbm_available else "❌ pip install lightgbm",
        "CatBoostClassifier": "✅ доступна" if catboost_available else "❌ pip install catboost",
        "CatBoostRegressor": "✅ доступна" if catboost_available else "❌ pip install catboost",
    }

# ============ СОВЕТЫ И ПОДСКАЗКИ ============
TIPS = {
    "data_loading": [
        "💡 Файлы CSV быстрее загружаются чем Excel",
        "💡 UTF-8 кодировка предпочтительнее",
        "💡 Удалите лишние столбцы перед загрузкой",
        "💡 Проверьте что нет пропусков в целевой переменной"
    ],
    "feature_selection": [
        "💡 Больше признаков ≠ лучше качество",
        "💡 Удалите сильно коррелирующие признаки",
        "💡 Текстовые признаки требуют много памяти",
        "💡 Даты лучше разбивать на компоненты"
    ],
    "training": [
        "💡 Параллелизм ускоряет обучение в разы",
        "💡 Точный режим дает +2-5% к качеству",
        "💡 Начните с быстрого режима",
        "💡 XGBoost обычно лучший выбор"
    ],
    "evaluation": [
        "💡 R² показывает долю объясненной дисперсии",
        "💡 ROC-AUC лучше для несбалансированных классов",
        "💡 Важность признаков помогает понять модель",
        "💡 Проверьте модель на тестовой выборке"
    ]
}<|MERGE_RESOLUTION|>--- conflicted
+++ resolved
@@ -16,28 +16,11 @@
     color: #0f1419;
 }
 
-<<<<<<< HEAD
-.main .block-container {
-    width: 60vw;
-    max-width: 1100px;
-    min-width: 760px;
-    margin: 0 auto;
-    padding-top: 1rem;
-    padding-bottom: 3rem;
-}
-
-@media (max-width: 1200px) {
-    .main .block-container {
-        width: 90vw;
-        min-width: auto;
-    }
-=======
 .floating-hint {
     text-align: center;
     color: #6b7280;
     margin-bottom: 18px;
     letter-spacing: 0.01em;
->>>>>>> e3194523
 }
 
 .stButton > button {
