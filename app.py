--- conflicted
+++ resolved
@@ -148,11 +148,8 @@
         unsafe_allow_html=True
     )
 
-<<<<<<< HEAD
-=======
 st.markdown("<div class='floating-hint'>Лаконичный AutoML без лишнего шума</div>", unsafe_allow_html=True)
 
->>>>>>> e3194523
 # ============ SIDEBAR ============
 with st.sidebar:
     st.markdown("<h3 style='margin-bottom:4px;'>Навигация</h3>", unsafe_allow_html=True)
@@ -219,12 +216,9 @@
     
     st.markdown("---")
     
-<<<<<<< HEAD
-=======
     st.markdown("---")
     st.markdown("<p style='color:#6e6e73;'>Минимум шума — максимум данных.</p>", unsafe_allow_html=True)
 
->>>>>>> e3194523
     if st.button("Очистить проект", use_container_width=True):
         clear_session()
         st.rerun()
